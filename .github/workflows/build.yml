--- conflicted
+++ resolved
@@ -97,20 +97,15 @@
       - name: Create Source Dist and Wheel
         if: ${{ matrix.python_version == env.python_version }}
         run: poetry build
-<<<<<<< HEAD
-      - name: Upload Assets (release only)
-        uses: AButler/upload-release-assets@ec6d3263266dc57eb6645b5f75e827987f7c217d # v2.0
-        if: github.event_name == 'release' && matrix.python-version == '3.11'
-=======
       - name: Upload generic-${{ steps.meta.output.version }}.tar.gz
         if: ${{ matrix.python_version == env.python_version }}
-        uses: actions/upload-artifact@v3
+        uses: actions/upload-artifact@0b7f8abb1508181956e8e162db84b466c27e18ce # v3.1.2
         with:
           name: generic-${{ steps.meta.outputs.version }}.tar.gz
           path: dist/generic-${{ steps.meta.outputs.version }}.tar.gz
       - name: Upload generic-${{ steps.meta.outputs.version }}-py3-none-any.whl
         if: ${{ matrix.python_version == env.python_version }}
-        uses: actions/upload-artifact@v3
+        uses: actions/upload-artifact@0b7f8abb1508181956e8e162db84b466c27e18ce # v3.1.2
         with:
           name: generic-${{ steps.meta.outputs.version }}-py3-none-any.whl
           path: dist/generic-${{ steps.meta.outputs.version }}-py3-none-any.whl
@@ -128,7 +123,6 @@
           name: ${{ needs.build.outputs.targz }}
           path: dist
       - uses: actions/download-artifact@v3
->>>>>>> 410a710c
         with:
           name: ${{ needs.build.outputs.wheel }}
           path: dist
